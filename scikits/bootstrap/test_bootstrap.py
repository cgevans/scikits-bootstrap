<<<<<<< HEAD
from __future__ import division

import scikits.bootstrap as boot
=======
# import scikits.bootstrap as boot
import bootstrap as boot
>>>>>>> 4950ec55
import numpy as np
from numpy.testing import dec


try:
    import pandas
except ImportError:
    no_pandas = True
else:
    no_pandas = False

class test_ci():
    def setup(self):
        self.data = np.array([ 1.34016346,  1.73759123,  1.49898834, -0.22864333,  2.031034  ,
                            2.17032495,  1.59645265, -0.76945156,  0.56605824, -0.11927018,
                           -0.1465108 , -0.79890338,  0.77183278, -0.82819136,  1.32667483,
                            1.05986776,  2.14408873, -1.43464512,  2.28743654,  0.42864858])
        self.x = [1,2,3,4,5,6]
        self.y = [2,1,2,5,1,2]
        if not no_pandas:
            self.pds = pandas.Series(self.data,index=np.arange(50,70))

    def test_bootstrap_indexes(self):
        np.random.seed(1234567890)
        indexes = np.array([x for x in boot.bootstrap_indexes(np.array([1,2,3,4,5]), n_samples=3)])
        np.testing.assert_array_equal(indexes, np.array([[2, 4, 3, 1, 3],[1, 4, 1, 4, 4],[0, 2, 1, 4, 4]]))

    def test_bootstrap_indexes_moving_block(self):
        np.random.seed(1234567897)
        indexes = np.array([x for x in boot.bootstrap_indexes_moving_block(np.array([1,2,3,4,5]), n_samples=3)])
        np.testing.assert_array_equal(indexes, np.array([[1, 2, 3, 1, 2], [0, 1, 2, 0, 1], [0, 1, 2, 0, 1]]))

    def test_jackknife_indexes(self):
        np.random.seed(1234567890)
        indexes = np.array([x for x in boot.jackknife_indexes(np.array([1,2,3]))])
        np.testing.assert_array_equal(indexes, np.array([[1, 2],[0, 2],[0, 1]]))

    def test_subsample_indexes(self):
        indexes = boot.subsample_indexes(self.data, 1000, 0.5)
        # Each sample when sorted must contain len(self.data)/2 unique numbers (eg, be entirely unique)
        for x in indexes:
            np.testing.assert_(len(np.unique(x)) == len(self.data)/2)

    def test_subsample_indexes_notsame(self):
        np.random.seed(1234567890)
        indexes = boot.subsample_indexes(np.arange(0,50), 1000, -1)
        # Test to make sure that subsamples are not all the same.
        # In theory, this test could fail even with correct code, but in
        # practice the probability is too low to care, and the test is useful.
        np.testing.assert_(not np.all(indexes[0]==indexes[1:]))

    def test_abc_simple(self):
        results = boot.ci(self.data,
                          lambda x, weights: np.average(x, weights=weights),
                          method='abc')
        np.testing.assert_array_almost_equal(
            results, np.array([0.20982275, 1.20374686]))

    def test_abc_multialpha_unified_noiter(self):
        results = boot.ci(self.data,
                          lambda x, weights:
                          np.average(x, weights=weights, axis=-1),
                          alpha=(0.1, 0.2, 0.8, 0.9), method='abc', _iter=False)
        np.testing.assert_array_almost_equal(
            results,
            np.array([0.39472915, 0.51161304, 0.93789723, 1.04407254]))
    
    def test_abc_multialpha_defaultstat(self):
        results = boot.ci(self.data, alpha=(0.1,0.2,0.8,0.9), method='abc')
        np.testing.assert_array_almost_equal(results,np.array([ 0.39472915,  0.51161304,  0.93789723,  1.04407254]))

# I can't actually figure out how to make this work right now...
#    def test_abc_epsilon(self):
#        results = boot.ci_abc(self.data,lambda x,y: np.sum(y*np.sin(100*x))/np.sum(y),alpha=(0.1,0.2,0.8,0.9))
#        np.testing.assert_array_almost_equal(results,np.array([-0.11925356, -0.03973595,  0.24915691,  0.32083297]))
#        results = boot.ci_abc(self.data,lambda x,y: np.sum(y*np.sin(100*x))/np.sum(y),alpha=(0.1,0.2,0.8,0.9),epsilon=20000.5)
#        np.testing.assert_array_almost_equal(results,np.array([-0.11925356, -0.03973595,  0.24915691,  0.32083297]))

    def test_pi_multialpha(self):
        np.random.seed(1234567890)
        results = boot.ci(self.data, method='pi', alpha=(0.1,0.2,0.8,0.9))
        np.testing.assert_array_almost_equal(results,np.array([ 0.40351601,  0.51723236,  0.94547054,  1.05749207]))

    def test_bca_simple(self):
        np.random.seed(1234567890)
        results = boot.ci(self.data)
        np.testing.assert_array_almost_equal(
            results, np.array([0.20907826, 1.19877862]))

    def test_bca_errorbar_output_simple(self):
        np.random.seed(1234567890)
        results_default = boot.ci(self.data)
        np.random.seed(1234567890)
        results_errorbar = boot.ci(self.data, output='errorbar')
        np.testing.assert_array_almost_equal(
            results_errorbar.T,
            abs(np.average(self.data) - results_default)[np.newaxis])

    def test_bca_multialpha(self):
        np.random.seed(1234567890)
        results = boot.ci(self.data, alpha=(0.1, 0.2, 0.8, 0.9))
        np.testing.assert_array_almost_equal(results, np.array(
            [0.39210727, 0.50775386, 0.93673299, 1.0476729]))

    def test_bca_multialpha_noiter(self):
        np.random.seed(1234567890)
        results = boot.ci(self.data, alpha=(0.1, 0.2, 0.8, 0.9), _iter=False)
        np.testing.assert_array_almost_equal(
            results, np.array([0.39210727, 0.50775386, 0.93673299, 1.0476729]))
        
    def test_bca_multi_multialpha(self):
        np.random.seed(1234567890)
        results1 = boot.ci((self.x,self.y), lambda a,b: np.polyfit(a,b,1), alpha=(0.1,0.2,0.8,0.9),n_samples=1000)
        np.random.seed(1234567890)
        results2 = boot.ci(np.vstack((self.x,self.y)).T, lambda a: np.polyfit(a[:,0],a[:,1],1), alpha=(0.1,0.2,0.8,0.9),n_samples=1000)
        np.testing.assert_array_almost_equal(results1,results2)

    def test_bca_multi_2dout_multialpha(self):
        np.random.seed(1234567890)
        results1 = boot.ci((self.x,self.y), lambda a,b: np.polyfit(a,b,1), alpha=(0.1,0.2,0.8,0.9),n_samples=2000)
        np.random.seed(1234567890)
        results2 = boot.ci(np.vstack((self.x,self.y)).T, lambda a: np.polyfit(a[:,0],a[:,1],1)[0], alpha=(0.1,0.2,0.8,0.9),n_samples=2000)
        np.random.seed(1234567890)
        results3 = boot.ci(np.vstack((self.x,self.y)).T, lambda a: np.polyfit(a[:,0],a[:,1],1)[1], alpha=(0.1,0.2,0.8,0.9),n_samples=2000)
        np.testing.assert_array_almost_equal(results1[:,0],results2)
        np.testing.assert_array_almost_equal(results1[:,1],results3)

    def test_pi_multi_2dout_multialpha(self):
        np.random.seed(1234567890)
        results1 = boot.ci((self.x,self.y), lambda a,b: np.polyfit(a,b,1), alpha=(0.1,0.2,0.8,0.9),n_samples=2000,method='pi')
        np.random.seed(1234567890)
        results2 = boot.ci(np.vstack((self.x,self.y)).T, lambda a: np.polyfit(a[:,0],a[:,1],1)[0], alpha=(0.1,0.2,0.8,0.9),n_samples=2000,method='pi')
        np.random.seed(1234567890)
        results3 = boot.ci(np.vstack((self.x,self.y)).T, lambda a: np.polyfit(a[:,0],a[:,1],1)[1], alpha=(0.1,0.2,0.8,0.9),n_samples=2000,method='pi')
        np.testing.assert_array_almost_equal(results1[:,0],results2)
        np.testing.assert_array_almost_equal(results1[:,1],results3)
    
    def test_bca_n_samples(self):
        np.random.seed(1234567890)
        results = boot.ci(self.data, alpha=(0.1,0.2,0.8,0.9),n_samples=500)
        np.testing.assert_array_almost_equal(results,np.array([ 0.40027628,  0.5063184 ,  0.94082515,  1.05653929]))

    def test_pi_simple(self):
        np.random.seed(1234567890)
        results = boot.ci(self.data, method='pi')
        np.testing.assert_array_almost_equal(results,np.array([ 0.2288689 ,  1.21259752]))

    @dec.skipif(no_pandas)
    def test_abc_pandas_series(self):
        results = boot.ci(self.pds, method='abc')
        np.testing.assert_array_almost_equal(results,np.array([ 0.20982275,  1.20374686]))

    @dec.skipif(no_pandas)
    def test_bca_pandas_series(self):
        np.random.seed(1234567890)
        results = boot.ci(self.pds)
        np.testing.assert_array_almost_equal(results,np.array([ 0.20907826,  1.19877862]))

    @dec.skipif(no_pandas)
    def test_pi_pandas_series(self):
        np.random.seed(1234567890)
        results = boot.ci(self.pds, method='pi')
        np.testing.assert_array_almost_equal(results,np.array([ 0.2288689 ,  1.21259752]))

class test_pval():
    def setup(self):
        pass

    def test_pval(self):
        np.random.seed(1234567890)

        mu = 1
        s2 = 2
        N = 10000
        NS = 10000

        data = np.random.normal(mu, s2, N)

        # print "Dist Normal(%.1f, %.1f)" % (mu,s2)
        # print "Analytic CI: ", [np.average(data) - 1.96 * np.sqrt(np.var(data)) / np.sqrt(N), np.average(data) + 1.96 * np.sqrt(np.var(data)) / np.sqrt(N) ]
        # print "Bootstrap CI:", list(bs.ci(data, np.average, n_samples = NS))

        # print "P(np.average is in 95% CI):", bs.pval(data, np.average, lambda s: 0.98544817 <= s <= 1.06404872, n_samples=NS)

        result = boot.pval(data, np.average, lambda s: 0.98544817 <= s <= 1.06404872, n_samples=NS)
        np.testing.assert_almost_equal(result, 0.95079, 3)

if __name__ == "__main__":
    np.testing.run_module_suite()<|MERGE_RESOLUTION|>--- conflicted
+++ resolved
@@ -1,11 +1,6 @@
-<<<<<<< HEAD
 from __future__ import division
 
 import scikits.bootstrap as boot
-=======
-# import scikits.bootstrap as boot
-import bootstrap as boot
->>>>>>> 4950ec55
 import numpy as np
 from numpy.testing import dec
 
